#include "mtrap.h"
#include "atomic.h"
#include "vm.h"
#include "fp_emulation.h"
#include "fdt.h"
#include "uart.h"
#include "finisher.h"
#include "disabled_hart_mask.h"
#include "htif.h"
#include <string.h>
#include <limits.h>

pte_t* root_page_table;
uintptr_t mem_size;
volatile uint64_t* mtime;
volatile uint32_t* plic_priorities;
size_t plic_ndevs;

static void mstatus_init()
{
<<<<<<< HEAD
  // Enable FPU and set VM mode
  uintptr_t ms = 0;
  ms = INSERT_FIELD(ms, MSTATUS_VM, VM_CHOICE);
  ms = INSERT_FIELD(ms, MSTATUS_FS, 1);
  ms = INSERT_FIELD(ms, MSTATUS_XS, 1);
  write_csr(mstatus, ms);

  // Make sure the hart actually supports the VM mode we want
  ms = read_csr(mstatus);
  assert(EXTRACT_FIELD(ms, MSTATUS_VM) == VM_CHOICE);
=======
  // Enable FPU
  if (supports_extension('D') || supports_extension('F'))
    write_csr(mstatus, MSTATUS_FS);
>>>>>>> 3d921d3c

  // Enable user/supervisor use of perf counters
  if (supports_extension('S'))
    write_csr(scounteren, -1);
  write_csr(mcounteren, -1);

  // Enable software interrupts
  write_csr(mie, MIP_MSIP);

  // Disable paging
  if (supports_extension('S'))
    write_csr(sptbr, 0);
}

// send S-mode interrupts and most exceptions straight to S-mode
static void delegate_traps()
{
  if (!supports_extension('S'))
    return;

  uintptr_t interrupts = MIP_SSIP | MIP_STIP | MIP_SEIP;
  uintptr_t exceptions =
    (1U << CAUSE_MISALIGNED_FETCH) |
    (1U << CAUSE_FETCH_PAGE_FAULT) |
    (1U << CAUSE_BREAKPOINT) |
    (1U << CAUSE_LOAD_PAGE_FAULT) |
    (1U << CAUSE_STORE_PAGE_FAULT) |
    (1U << CAUSE_BREAKPOINT) |
    (1U << CAUSE_USER_ECALL);

  write_csr(mideleg, interrupts);
  write_csr(medeleg, exceptions);
  assert(read_csr(mideleg) == interrupts);
  assert(read_csr(medeleg) == exceptions);
}

static void fp_init()
{
  if (!supports_extension('D') && !supports_extension('F'))
    return;

  assert(read_csr(mstatus) & MSTATUS_FS);

#ifdef __riscv_flen
  for (int i = 0; i < 32; i++)
    init_fp_reg(i);
  write_csr(fcsr, 0);
#else
  uintptr_t fd_mask = (1 << ('F' - 'A')) | (1 << ('D' - 'A'));
  clear_csr(misa, fd_mask);
  assert(!(read_csr(misa) & fd_mask));
#endif
}

hls_t* hls_init(uintptr_t id)
{
  hls_t* hls = OTHER_HLS(id);
  memset(hls, 0, sizeof(*hls));
  return hls;
}

static void memory_init()
{
  mem_size = mem_size / MEGAPAGE_SIZE * MEGAPAGE_SIZE;
}

static void hart_init()
{
  mstatus_init();
  fp_init();
  delegate_traps();
}

static void plic_init()
{
  for (size_t i = 1; i <= plic_ndevs; i++)
    plic_priorities[i] = 1;
}

static void prci_test()
{
  assert(!(read_csr(mip) & MIP_MSIP));
  *HLS()->ipi = 1;
  assert(read_csr(mip) & MIP_MSIP);
  *HLS()->ipi = 0;

  assert(!(read_csr(mip) & MIP_MTIP));
  *HLS()->timecmp = 0;
  assert(read_csr(mip) & MIP_MTIP);
  *HLS()->timecmp = -1ULL;
}

static void hart_plic_init()
{
  // clear pending interrupts
  *HLS()->ipi = 0;
  *HLS()->timecmp = -1ULL;
  write_csr(mip, 0);

  if (!plic_ndevs)
    return;

  size_t ie_words = plic_ndevs / sizeof(uintptr_t) + 1;
  for (size_t i = 0; i < ie_words; i++)
    HLS()->plic_s_ie[i] = ULONG_MAX;
  *HLS()->plic_m_thresh = 1;
  *HLS()->plic_s_thresh = 0;
}

static void wake_harts()
{
  for (int hart = 0; hart < MAX_HARTS; ++hart)
    if ((((~disabled_hart_mask & hart_mask) >> hart) & 1))
      *OTHER_HLS(hart)->ipi = 1; // wakeup the hart
}

void init_first_hart(uintptr_t hartid, uintptr_t dtb)
{
  // Confirm console as early as possible
  query_uart(dtb);
  query_htif(dtb);

  hart_init();
  hls_init(0); // this might get called again from parse_config_string

  // Find the power button early as well so die() works
  query_finisher(dtb);

  query_mem(dtb);
  query_harts(dtb);
  query_clint(dtb);
  query_plic(dtb);

  wake_harts();

  plic_init();
  hart_plic_init();
  //prci_test();
  memory_init();
  boot_loader(dtb);
}

void init_other_hart(uintptr_t hartid, uintptr_t dtb)
{
  hart_init();
  hart_plic_init();
  boot_other_hart(dtb);
}

void enter_supervisor_mode(void (*fn)(uintptr_t), uintptr_t arg0, uintptr_t arg1)
{
  // Set up a PMP to permit access to all of memory.
  // Ignore the illegal-instruction trap if PMPs aren't supported.
  uintptr_t pmpc = PMP_NAPOT | PMP_R | PMP_W | PMP_X;
  asm volatile ("la t0, 1f\n\t"
                "csrrw t0, mtvec, t0\n\t"
                "csrw pmpaddr0, %1\n\t"
                "csrw pmpcfg0, %0\n\t"
                ".align 2\n\t"
                "1: csrw mtvec, t0"
                : : "r" (pmpc), "r" (-1UL) : "t0");

  uintptr_t mstatus = read_csr(mstatus);
  mstatus = INSERT_FIELD(mstatus, MSTATUS_MPP, PRV_S);
  mstatus = INSERT_FIELD(mstatus, MSTATUS_MPIE, 0);
  write_csr(mstatus, mstatus);
  write_csr(mscratch, MACHINE_STACK_TOP() - MENTRY_FRAME_SIZE);
  write_csr(mepc, fn);

  register uintptr_t a0 asm ("a0") = arg0;
  register uintptr_t a1 asm ("a1") = arg1;
  asm volatile ("mret" : : "r" (a0), "r" (a1));
  __builtin_unreachable();
}<|MERGE_RESOLUTION|>--- conflicted
+++ resolved
@@ -18,22 +18,11 @@
 
 static void mstatus_init()
 {
-<<<<<<< HEAD
-  // Enable FPU and set VM mode
-  uintptr_t ms = 0;
-  ms = INSERT_FIELD(ms, MSTATUS_VM, VM_CHOICE);
-  ms = INSERT_FIELD(ms, MSTATUS_FS, 1);
-  ms = INSERT_FIELD(ms, MSTATUS_XS, 1);
-  write_csr(mstatus, ms);
-
-  // Make sure the hart actually supports the VM mode we want
-  ms = read_csr(mstatus);
-  assert(EXTRACT_FIELD(ms, MSTATUS_VM) == VM_CHOICE);
-=======
   // Enable FPU
   if (supports_extension('D') || supports_extension('F'))
-    write_csr(mstatus, MSTATUS_FS);
->>>>>>> 3d921d3c
+    write_csr(mstatus, MSTATUS_FS | MSTATUS_XS);
+  else
+    write_csr(mstatus, MSTATUS_XS);
 
   // Enable user/supervisor use of perf counters
   if (supports_extension('S'))
